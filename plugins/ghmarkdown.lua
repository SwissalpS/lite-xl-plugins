-- mod-version:3
local core = require "core"
local command = require "core.command"
local common = require "core.common"
local config = require "core.config"
local keymap = require "core.keymap"
local config = require "core.config"
local common = require "core.common"


config.plugins.ghmarkdown = common.merge({
  -- string.format pattern to use for system.exec
  exec_format = PLATFORM == "Windows" and "start %s" or "xdg-open %q",
  -- the url to send POST request to
  url = "https://api.github.com/markdown/raw",
   -- The config specification used by the settings gui
  config_spec = {
    name = "Github Markdown Preview",
    {
      label = "Exec Pattern",
      description = "The string.format() pattern to pass to system.exec.",
      path = "exec_format",
      type = "string",
      default = PLATFORM == "Windows" and "start %s" or "xdg-open %q"
    },
    {
      label = "URL",
      description = "The URL to POST the request to for formatting.",
      path = "url",
      type = "string",
      default = "https://api.github.com/markdown/raw"
    }
  }
}, config.plugins.ghmarkdown)

config.plugins.ghmarkdown = common.merge({
  -- Find information on how to generate your own token at
  -- https://docs.github.com/en/rest/markdown/markdown?apiVersion=2022-11-28#render-a-markdown-document-in-raw-mode
  github_token = "",
  config_spec = {
    name = "GHMarkdown",
    {
      label = "GitHub token",
      description = "Enter your personal GitHub token",
      path = "github_token",
      type = "string",
      default = ""
    }
  }
}, config.plugins.ghmarkdown)

local html = [[
<html>
  <style>
    body {
      margin:80 auto 100 auto;
      max-width: 750px;
      line-height: 1.6;
      font-family: Open Sans, Arial;
      color: #444;
      padding: 0 10px;
    }
    h1, h2, h3 { line-height: 1.2; padding-top: 14px; }
    hr { border: 0px; border-top: 1px solid #ddd; }
    code, pre { background: #f3f3f3; padding: 8px; }
    code { padding: 4px; }
    a { text-decoration: none; color: #0366d6; }
    a:hover { text-decoration: underline; }
    table { border-collapse: collapse; }
    table, th, td { border: 1px solid #ddd; padding: 6px; }
  </style>
  <head>
    <title>${title}</title>
  <head>
  <body>
    <script>
      var xhr = new XMLHttpRequest;
<<<<<<< HEAD
      xhr.open("POST", "${url}");
      xhr.setRequestHeader("Content-Type", "text/plain");
=======
      xhr.open("POST", "https://api.github.com/markdown/raw");
      xhr.setRequestHeader("content-type", "text/plain");
      xhr.setRequestHeader("authorization", "Bearer ${token}");
      xhr.setRequestHeader("x-github-api-version", "2022-11-28");
>>>>>>> 9bfa8224
      xhr.onload = function() { document.body.innerHTML = xhr.responseText; };
      xhr.send("${content}");
    </script>
  </body>
</html>
]]


command.add("core.docview!", {
  ["ghmarkdown:show-preview"] = function(dv)
    if config.plugins.ghmarkdown.github_token == "" then
      core.error "You need to provide your own GitHub token"
      return
    end

    local content = dv.doc:get_text(1, 1, math.huge, math.huge)
    local esc = { ['"'] = '\\"', ["\n"] = '\\n' }
    local text = html:gsub("${(.-)}", {
      title = dv:get_name(),
<<<<<<< HEAD
      url = config.plugins.ghmarkdown.url,
      content = content:gsub(".", esc)
=======
      content = content:gsub(".", esc),
      token = config.plugins.ghmarkdown.github_token
>>>>>>> 9bfa8224
    })

    local htmlfile = core.temp_filename(".html")
    local fp = io.open(htmlfile, "w")
    fp:write(text)
    fp:close()

    core.log("Opening markdown preview for \"%s\"", dv:get_name())
    system.exec(string.format(config.plugins.ghmarkdown.exec_format, htmlfile))

    core.add_thread(function()
      coroutine.yield(5)
      os.remove(htmlfile)
    end)
  end
})


keymap.add { ["ctrl+alt+m"] = "ghmarkdown:show-preview" }<|MERGE_RESOLUTION|>--- conflicted
+++ resolved
@@ -4,15 +4,15 @@
 local common = require "core.common"
 local config = require "core.config"
 local keymap = require "core.keymap"
-local config = require "core.config"
-local common = require "core.common"
-
 
 config.plugins.ghmarkdown = common.merge({
   -- string.format pattern to use for system.exec
   exec_format = PLATFORM == "Windows" and "start %s" or "xdg-open %q",
   -- the url to send POST request to
   url = "https://api.github.com/markdown/raw",
+  -- Find information on how to generate your own token at
+  -- https://docs.github.com/en/rest/markdown/markdown?apiVersion=2022-11-28#render-a-markdown-document-in-raw-mode
+  github_token = "",
    -- The config specification used by the settings gui
   config_spec = {
     name = "Github Markdown Preview",
@@ -29,16 +29,7 @@
       path = "url",
       type = "string",
       default = "https://api.github.com/markdown/raw"
-    }
-  }
-}, config.plugins.ghmarkdown)
-
-config.plugins.ghmarkdown = common.merge({
-  -- Find information on how to generate your own token at
-  -- https://docs.github.com/en/rest/markdown/markdown?apiVersion=2022-11-28#render-a-markdown-document-in-raw-mode
-  github_token = "",
-  config_spec = {
-    name = "GHMarkdown",
+    },
     {
       label = "GitHub token",
       description = "Enter your personal GitHub token",
@@ -48,6 +39,7 @@
     }
   }
 }, config.plugins.ghmarkdown)
+
 
 local html = [[
 <html>
@@ -75,15 +67,10 @@
   <body>
     <script>
       var xhr = new XMLHttpRequest;
-<<<<<<< HEAD
       xhr.open("POST", "${url}");
-      xhr.setRequestHeader("Content-Type", "text/plain");
-=======
-      xhr.open("POST", "https://api.github.com/markdown/raw");
       xhr.setRequestHeader("content-type", "text/plain");
       xhr.setRequestHeader("authorization", "Bearer ${token}");
       xhr.setRequestHeader("x-github-api-version", "2022-11-28");
->>>>>>> 9bfa8224
       xhr.onload = function() { document.body.innerHTML = xhr.responseText; };
       xhr.send("${content}");
     </script>
@@ -103,13 +90,9 @@
     local esc = { ['"'] = '\\"', ["\n"] = '\\n' }
     local text = html:gsub("${(.-)}", {
       title = dv:get_name(),
-<<<<<<< HEAD
       url = config.plugins.ghmarkdown.url,
-      content = content:gsub(".", esc)
-=======
       content = content:gsub(".", esc),
       token = config.plugins.ghmarkdown.github_token
->>>>>>> 9bfa8224
     })
 
     local htmlfile = core.temp_filename(".html")
