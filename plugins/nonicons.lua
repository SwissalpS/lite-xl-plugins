--- conflicted
+++ resolved
@@ -91,10 +91,6 @@
   [".awk"] = { "#4d5a5e", "" },
   [".nim"] = { "#F88A02", "" },
   [".zig"] = { "#cbcb41", "" },
-<<<<<<< HEAD
-
-=======
->>>>>>> 0971a7a6
 }
 local known_names_icons = {
   ["changelog"] = { "#657175", "" }, ["changelog.txt"] = { "#4d5a5e", "" },
@@ -159,35 +155,9 @@
 function TreeView:draw_item_chevron(item, active, hovered, x, y, w, h)
   if not config.plugins.nonicons.use_default_chevrons then
     if item.type == "dir" then
-<<<<<<< HEAD
-      local icon1 = item.expanded and "" or "" -- unicode 61726 and 61728
-      local icon2 = item.expanded and "" or "" -- unicode U+F23C and U+F23B
-      x = x - spacing
-      common.draw_text(icon_font, color, icon1, nil, x, y, 0, h)
-      x = x + style.padding.x + spacing
-      common.draw_text(icon_font, color, icon2, nil, x, y, 0, h)
-      x = x + icon_width
-    else
-      x = x + style.padding.x
-      -- default icon
-      local icon = "" -- unicode 61766
-      local icon_color = color
-      -- icon depending on the file extension or full name
-      local custom_icon = known_names_icons[item.name:lower()]
-      if custom_icon == nil then
-        custom_icon = extension_icons[item.name:match("^.+(%..+)$")]
-      end
-      if custom_icon ~= nil then
-        icon_color = custom_icon[1]
-        icon = custom_icon[2]
-      end
-      common.draw_text(icon_font, icon_color, icon, nil, x, y, 0, h)
-      x = x + icon_width
-=======
       local chevron_icon = item.expanded and "" or ""
       local chevron_color = hovered and style.accent or style.text
       common.draw_text(icon_font, chevron_color, chevron_icon, nil, x, y, 0, h)
->>>>>>> 0971a7a6
     end
     return chevron_width + style.padding.x/4
   end
