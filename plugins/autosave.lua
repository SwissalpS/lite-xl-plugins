-- mod-version:2 -- lite-xl 2.0
local core = require "core"
local config = require "core.config"
local Doc = require "core.doc"
local command = require "core.command"
-- this is used to detect the wait time
local last_keypress = os.time()
-- this exists so that we don't end up with multiple copies of the loop running at once
local looping = false
local on_text_change = Doc.on_text_change
-- the approximate amount of time, in seconds, that it takes to trigger an autosave
config.plugins.autosave = { timeout = 1 }


local function loop_for_save()
    while looping do
      if os.difftime(os.time(), last_keypress) >= config.plugins.autosave.timeout then
        command.perform "doc:save"
        -- stop loop
        looping = false
      end
      -- wait the timeout. may cause timeout to be slightly imprescise
<<<<<<< HEAD
      coroutine.yield(config.plugins.autosave.timeout)
=======
      coroutine.yield(config.autosave_timeout)
>>>>>>> a42a0d57
    end
end


local function updatepress()
  -- set last keypress time to now
  last_keypress = os.time()
  -- put loop in coroutine so it doesn't lag out this script
  if not looping then
    looping = true
    core.add_thread(loop_for_save)
  end
end


function Doc:on_text_change(type)
  -- check if file is saved
  if self.filename then
    updatepress()
  end
  return on_text_change(self, type)
end<|MERGE_RESOLUTION|>--- conflicted
+++ resolved
@@ -20,11 +20,7 @@
         looping = false
       end
       -- wait the timeout. may cause timeout to be slightly imprescise
-<<<<<<< HEAD
       coroutine.yield(config.plugins.autosave.timeout)
-=======
-      coroutine.yield(config.autosave_timeout)
->>>>>>> a42a0d57
     end
 end
 
