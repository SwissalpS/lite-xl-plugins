--- conflicted
+++ resolved
@@ -40,52 +40,6 @@
 local on_mouse_moved = DocView.on_mouse_moved
 function DocView:on_mouse_moved(x, y, ...)
 
-<<<<<<< HEAD
-    -- make sure we only act if previously on_mouse_pressed was in selection
-    if not self.bClickedIntoSelection then
-        return on_mouse_moved(self, x, y, ...)
-    end
-
-    local sCursor = nil
-    -- calculate line and column for current mouse position
-    local iLine, iCol = self:resolve_screen_position(x, y)
-
-    if self.drag_start_loc
-        and (distance(self.drag_start_loc[1],self.drag_start_loc[2], x, y) > min_drag)
-    then
-        -- we started dragging
-        self.drag_start_loc = nil
-        -- show that we are dragging something
-        sCursor = 'hand'
-
-        -- check for modifier to duplicate
-        -- TODO: make image to drag with and/or hand over to OS dnd event
-        if keymap.modkeys['ctrl'] then
-            -- SDL does not yet have this and we would need to add it in C source first too
-            --sCursor = 'handWithPlus' -- 'arrowWithPlus' --
-        else
-            -- I do like the dragged portion going
-            -- instantly as that reduces the travel-distance.
-            -- TODO: does not seem to work -> FIXME
-            self.doc:delete_to(0)
-        end
-        self.drag_drop_cursor = sCursor
-
-    else
-        -- we are already dragging
-        -- show that we are dragging something
-        sCursor = self.drag_drop_cursor
-
-    end -- if previously moved selection
-
-    -- move text cursor
-    self.doc:set_selection(iLine, iCol)
-
-    -- update scroll position
-    self:scroll_to_line(iLine, true)
-    -- override cursor as needed
-    if sCursor then self.cursor = sCursor end
-=======
   local sCursor = nil
 
   -- make sure we only act if previously on_mouse_pressed was in selection
@@ -121,7 +75,6 @@
   on_mouse_moved(self, x, y, ...)
   -- override cursor as needed
   if sCursor then self.cursor = sCursor end
->>>>>>> 50140eb7
 
 end -- DocView:on_mouse_moved
 
@@ -219,11 +172,6 @@
     then
       return
     end
-<<<<<<< HEAD
-    draw_caret(self, x, y)
-end -- DocView:draw_caret()
-=======
   end
   draw_caret(self, x, y)
-end -- DocView:draw_caret()
->>>>>>> 50140eb7
+end -- DocView:draw_caret()