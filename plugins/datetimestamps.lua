-- mod-version:3
local core = require "core"
local config = require "core.config"
local command = require "core.command"
local common = require "core.common"

--[[
Date and time format placeholders
from https://www.lua.org/pil/22.1.html
%a	abbreviated weekday name (e.g., Wed)
%A	full weekday name (e.g., Wednesday)
%b	abbreviated month name (e.g., Sep)
%B	full month name (e.g., September)
%c	date and time (e.g., 09/16/98 23:48:10)
%d	day of the month (16) [01-31]
%H	hour, using a 24-hour clock (23) [00-23]
%I	hour, using a 12-hour clock (11) [01-12]
%M	minute (48) [00-59]
%m	month (09) [01-12]
%p	either "am" or "pm" (pm)
%S	second (10) [00-61]
%w	weekday (3) [0-6 = Sunday-Saturday]
%x	date (e.g., 09/16/98)
%X	time (e.g., 23:48:10)
%Y	full year (1998)
%y	two-digit year (98) [00-99]
%%	the character `%´
--]]
<<<<<<< HEAD

config.plugins.datetimestamps = {
  format_datestamp = "%Y%m%d",
  format_datetimestamp = "%Y%m%d_%H%M%S",
  format_timestamp = "%H%M%S",
}
=======
config.plugins.datetimestamps = common.merge({
  format_datestamp = "%Y%m%d",
  format_datetimestamp = "%Y%m%d_%H%M%S",
  format_timestamp = "%H%M%S",
  -- The config specification used by the settings gui
  config_spec = {
    name = "Date and Time Stamps",
    {
      label = "Date",
      description = "Date specification defined with Lua date/time place holders.",
      path = "format_datestamp",
      type = "string",
      default = "%Y%m%d"
    },
    {
      label = "Time",
      description = "Time specification defined with Lua date/time place holders.",
      path = "format_timestamp",
      type = "string",
      default = "%H%M%S"
    },
    {
      label = "Date and Time",
      description = "Date and time specification defined with Lua date/time place holders.",
      path = "format_datetimestamp",
      type = "string",
      default = "%Y%m%d_%H%M%S"
    }
  }
}, config.plugins.datetimestamps)
>>>>>>> 50140eb7

local function datestamp(dv)
  local sOut = os.date(config.plugins.datetimestamps.format_datestamp)
  dv.doc:text_input(sOut)
end

local function datetimestamp(dv)
  local sOut = os.date(config.plugins.datetimestamps.format_datetimestamp)
  dv.doc:text_input(sOut)
end

local function timestamp(dv)
  local sOut = os.date(config.plugins.datetimestamps.format_timestamp)
  dv.doc:text_input(sOut)
end

command.add("core.docview", {
  ["datetimestamps:insert-datestamp"] = datestamp,
  ["datetimestamps:insert-timestamp"] = timestamp,
  ["datetimestamps:insert-datetimestamp"] = datetimestamp,
  ["datetimestamps:insert-custom"] = function(dv)
    core.command_view:enter("Date format eg: %H:%M:%S", {
      submit = function(cmd)
        dv.doc:text_input(os.date(cmd) or "")
      end
    })
  end,
})
<|MERGE_RESOLUTION|>--- conflicted
+++ resolved
@@ -26,14 +26,6 @@
 %y	two-digit year (98) [00-99]
 %%	the character `%´
 --]]
-<<<<<<< HEAD
-
-config.plugins.datetimestamps = {
-  format_datestamp = "%Y%m%d",
-  format_datetimestamp = "%Y%m%d_%H%M%S",
-  format_timestamp = "%H%M%S",
-}
-=======
 config.plugins.datetimestamps = common.merge({
   format_datestamp = "%Y%m%d",
   format_datetimestamp = "%Y%m%d_%H%M%S",
@@ -64,7 +56,6 @@
     }
   }
 }, config.plugins.datetimestamps)
->>>>>>> 50140eb7
 
 local function datestamp(dv)
   local sOut = os.date(config.plugins.datetimestamps.format_datestamp)
