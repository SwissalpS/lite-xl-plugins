--- conflicted
+++ resolved
@@ -79,23 +79,6 @@
     self.indentguide_indents[i] = get_line_indent_guide_spaces(self.doc, i)
   end
 
-<<<<<<< HEAD
-function DocView:draw_line_text(idx, x, y)
-  local spaces = get_line_indent_guide_spaces(self.doc, idx)
-  local w = math.ceil(1 * SCALE)
-  local h = self:get_line_height()
-  local sspaces = ""
-  local font = self:get_font()
-  local ss = 1 --font:subpixel_scale()
-  for _ = 0, spaces - 1, config.indent_size do
-    local color = style.guide or style.selection
-    local sw = font:get_width(sspaces) / ss --font:get_width_subpixel(sspaces) / ss
-    renderer.draw_rect(x + sw, y, w, h, color)
-    sspaces = sspaces .. (' '):rep(config.indent_size)
-  end
-  draw_line_text(self, idx, x, y)
-end
-=======
   local _, indent_size = get_indent_info(self.doc)
   for _,line in self.doc:get_selections() do
     local lvl = get_indent(line)
@@ -158,5 +141,4 @@
     end
   end
   return draw_line_text(self, line, x, y)
-end
->>>>>>> 50140eb7
+end