-- mod-version:3

-- Syntax highlighting for the Rivet programming language.
-- by StunxFS :)

local syntax = require "core.syntax"

syntax.add {
  name = "Rivet",
  files = {"%.ri$"},
  comment = "//",
  block_comment = {"/*", "*/"},
  patterns = {
    {pattern = "//.-\n", type = "comment"},
    {pattern = {"/%*", "%*/"}, type = "comment"},
    {pattern = {'[bcr]?"', '"', "\\"}, type = "string"},
    {pattern = {"[b]?'", "'", '\\' }, type = "string"},
    {pattern = "0b[01_]+", type = "number"},
    {pattern = "0o[0-7_]+", type = "number"},
    {pattern = "0x[%x_]+", type = "number"},
    {pattern = "%d[%d_]*%.[%d_]*[eE][-+]?%d+", type = "number"},
    {pattern = "%d[%d_]*%.[%d_]*", type = "number"},
    {pattern = "%d[%d_]*", type = "number"},
    {pattern = "-?%.?%d+", type = "number"},
    {pattern = "[%+%-=/%*%^%%<>!~|&%.%?]", type = "operator"},
    -- Uppercase constants of at least 2 chars in length
<<<<<<< HEAD
    { 
=======
    {
>>>>>>> 0971a7a6
      pattern = "_?%u[%u_][%u%d_]*%f[%s%+%*%-%.%)%]}%?%^%%=/<>~|&;:,!]",
      type = "number"
    },
    {pattern = "[A-Z][%w_]*", type = "keyword2"}, -- types
    {pattern = "[%a_][%w_]*%f[(]", type = "function"},
    {pattern = "[%a_][%w_]*!%f[(]", type = "keyword2"},
    {pattern = "[%a_][%w_]*", type = "symbol"},
    {pattern = {"#%[", "%]"}, type = "keyword"},
    {pattern = "%$%s?[%a_][%w_]*", type = "keyword2"},
  },
  symbols = {
    ["pub"] = "keyword",

    ["extern"] = "keyword",
    ["using"] = "keyword",
    ["pkg"] = "keyword",
    ["mod"] = "keyword",
    ["const"] = "keyword",
    ["trait"] = "keyword",
    ["union"] = "keyword",
    ["class"] = "keyword",
    ["struct"] = "keyword",
    ["enum"] = "keyword",
    ["errtype"] = "keyword",
    ["type"] = "keyword",
    ["extend"] = "keyword",
    ["test"] = "keyword",
    ["fn"] = "keyword",

    -- comptime `if` stmt/expr
    ["$if"] = "keyword",
    ["$else"] = "keyword",

    ["if"] = "keyword",
    ["else"] = "keyword",
    ["switch"] = "keyword",
    ["while"] = "keyword",
    ["for"] = "keyword",

    ["break"] = "keyword",
    ["continue"] = "keyword",
    ["return"] = "keyword",
    ["raise"] = "keyword",

    ["unsafe"] = "keyword",
    ["defer"] = "keyword",
    ["var"] = "keyword",
    ["mut"] = "keyword",
    ["and"] = "keyword",
    ["or"] = "keyword",
    ["orelse"] = "keyword",
    ["catch"] = "keyword",
    ["is"] = "keyword",
    ["in"] = "keyword",
    ["as"] = "keyword",
<<<<<<< HEAD
    
    -- types
    ["no_return"] = "keyword2",
    ["bool"] = "keyword2",
    ["i8"] = "keyword2",
    ["i16"] = "keyword2",
    ["i32"] = "keyword2",
    ["i64"] = "keyword2",
    ["u8"] = "keyword2",
    ["u16"] = "keyword2",
    ["u32"] = "keyword2",
    ["u64"] = "keyword2",
    ["isize"] = "keyword2",
    ["usize"] = "keyword2",
    ["f32"] = "keyword2",
    ["f64"] = "keyword2",
    ["rune"] = "keyword2",
    ["string"] = "keyword2",
    ["Self"] = "keyword2",

=======

    -- types
    ["no_return"] = "keyword2",
    ["bool"] = "keyword2",
    ["i8"] = "keyword2",
    ["i16"] = "keyword2",
    ["i32"] = "keyword2",
    ["i64"] = "keyword2",
    ["u8"] = "keyword2",
    ["u16"] = "keyword2",
    ["u32"] = "keyword2",
    ["u64"] = "keyword2",
    ["isize"] = "keyword2",
    ["usize"] = "keyword2",
    ["f32"] = "keyword2",
    ["f64"] = "keyword2",
    ["rune"] = "keyword2",
    ["string"] = "keyword2",
    ["Self"] = "keyword2",

>>>>>>> 0971a7a6
    -- literals
    ["super"] = "literal",
    ["self"] = "literal",
    ["true"] = "literal",
    ["false"] = "literal",
    ["none"] = "literal"
  }
}<|MERGE_RESOLUTION|>--- conflicted
+++ resolved
@@ -24,11 +24,7 @@
     {pattern = "-?%.?%d+", type = "number"},
     {pattern = "[%+%-=/%*%^%%<>!~|&%.%?]", type = "operator"},
     -- Uppercase constants of at least 2 chars in length
-<<<<<<< HEAD
-    { 
-=======
     {
->>>>>>> 0971a7a6
       pattern = "_?%u[%u_][%u%d_]*%f[%s%+%*%-%.%)%]}%?%^%%=/<>~|&;:,!]",
       type = "number"
     },
@@ -84,28 +80,6 @@
     ["is"] = "keyword",
     ["in"] = "keyword",
     ["as"] = "keyword",
-<<<<<<< HEAD
-    
-    -- types
-    ["no_return"] = "keyword2",
-    ["bool"] = "keyword2",
-    ["i8"] = "keyword2",
-    ["i16"] = "keyword2",
-    ["i32"] = "keyword2",
-    ["i64"] = "keyword2",
-    ["u8"] = "keyword2",
-    ["u16"] = "keyword2",
-    ["u32"] = "keyword2",
-    ["u64"] = "keyword2",
-    ["isize"] = "keyword2",
-    ["usize"] = "keyword2",
-    ["f32"] = "keyword2",
-    ["f64"] = "keyword2",
-    ["rune"] = "keyword2",
-    ["string"] = "keyword2",
-    ["Self"] = "keyword2",
-
-=======
 
     -- types
     ["no_return"] = "keyword2",
@@ -126,7 +100,6 @@
     ["string"] = "keyword2",
     ["Self"] = "keyword2",
 
->>>>>>> 0971a7a6
     -- literals
     ["super"] = "literal",
     ["self"] = "literal",
